/*
 * Copyright 2024 - 2024 the original author or authors.
 */
package io.modelcontextprotocol.client.transport;

import java.io.IOException;
import java.util.function.BiConsumer;
import java.util.function.Function;

import com.fasterxml.jackson.core.type.TypeReference;
import com.fasterxml.jackson.databind.ObjectMapper;
import io.modelcontextprotocol.spec.McpClientTransport;
import io.modelcontextprotocol.spec.McpError;
import io.modelcontextprotocol.spec.McpSchema;
import io.modelcontextprotocol.spec.McpSchema.JSONRPCMessage;
import io.modelcontextprotocol.util.Assert;
import org.slf4j.Logger;
import org.slf4j.LoggerFactory;
import reactor.core.Disposable;
import reactor.core.publisher.Flux;
import reactor.core.publisher.Mono;
import reactor.core.publisher.Sinks;
import reactor.core.publisher.SynchronousSink;
import reactor.core.scheduler.Schedulers;
import reactor.util.retry.Retry;
import reactor.util.retry.Retry.RetrySignal;

import org.springframework.core.ParameterizedTypeReference;
import org.springframework.http.MediaType;
import org.springframework.http.codec.ServerSentEvent;
import org.springframework.web.reactive.function.client.WebClient;

/**
 * Server-Sent Events (SSE) implementation of the
 * {@link io.modelcontextprotocol.spec.McpTransport} that follows the MCP HTTP with SSE
 * transport specification.
 *
 * <p>
 * This transport establishes a bidirectional communication channel where:
 * <ul>
 * <li>Inbound messages are received through an SSE connection from the server</li>
 * <li>Outbound messages are sent via HTTP POST requests to a server-provided
 * endpoint</li>
 * </ul>
 *
 * <p>
 * The message flow follows these steps:
 * <ol>
 * <li>The client establishes an SSE connection to the server's /sse endpoint</li>
 * <li>The server sends an 'endpoint' event containing the URI for sending messages</li>
 * </ol>
 *
 * This implementation uses {@link WebClient} for HTTP communications and supports JSON
 * serialization/deserialization of messages.
 *
 * @author Christian Tzolov
 * @see <a href=
 * "https://spec.modelcontextprotocol.io/specification/basic/transports/#http-with-sse">MCP
 * HTTP with SSE Transport Specification</a>
 */
public class WebFluxSseClientTransport implements McpClientTransport {

	private static final Logger logger = LoggerFactory.getLogger(WebFluxSseClientTransport.class);

	/**
	 * Event type for JSON-RPC messages received through the SSE connection. The server
	 * sends messages with this event type to transmit JSON-RPC protocol data.
	 */
	private static final String MESSAGE_EVENT_TYPE = "message";

	/**
	 * Event type for receiving the message endpoint URI from the server. The server MUST
	 * send this event when a client connects, providing the URI where the client should
	 * send its messages via HTTP POST.
	 */
	private static final String ENDPOINT_EVENT_TYPE = "endpoint";

	/**
	 * Default SSE endpoint path as specified by the MCP transport specification. This
	 * endpoint is used to establish the SSE connection with the server.
	 */
	private static final String DEFAULT_SSE_ENDPOINT = "/sse";

	/**
	 * Type reference for parsing SSE events containing string data.
	 */
	private static final ParameterizedTypeReference<ServerSentEvent<String>> SSE_TYPE = new ParameterizedTypeReference<>() {
	};

	/**
	 * WebClient instance for handling both SSE connections and HTTP POST requests. Used
	 * for establishing the SSE connection and sending outbound messages.
	 */
	private final WebClient webClient;

	/**
	 * ObjectMapper for serializing outbound messages and deserializing inbound messages.
	 * Handles conversion between JSON-RPC messages and their string representation.
	 */
	protected ObjectMapper objectMapper;

	/**
	 * Subscription for the SSE connection handling inbound messages. Used for cleanup
	 * during transport shutdown.
	 */
	private Disposable inboundSubscription;

	/**
	 * Flag indicating if the transport is in the process of shutting down. Used to
	 * prevent new operations during shutdown and handle cleanup gracefully.
	 */
	private volatile boolean isClosing = false;

	/**
	 * Sink for managing the message endpoint URI provided by the server. Stores the most
	 * recent endpoint URI and makes it available for outbound message processing.
	 */
	protected final Sinks.One<String> messageEndpointSink = Sinks.one();

	/**
	 * The SSE endpoint URI provided by the server. Used for sending outbound messages via
	 * HTTP POST requests.
	 */
	private String sseEndpoint;

	/**
	 * Constructs a new SseClientTransport with the specified WebClient builder. Uses a
	 * default ObjectMapper instance for JSON processing.
	 * @param webClientBuilder the WebClient.Builder to use for creating the WebClient
	 * instance
	 * @throws IllegalArgumentException if webClientBuilder is null
	 */
	public WebFluxSseClientTransport(WebClient.Builder webClientBuilder) {
		this(webClientBuilder, new ObjectMapper());
	}

	/**
	 * Constructs a new SseClientTransport with the specified WebClient builder and
	 * ObjectMapper. Initializes both inbound and outbound message processing pipelines.
	 * @param webClientBuilder the WebClient.Builder to use for creating the WebClient
	 * instance
	 * @param objectMapper the ObjectMapper to use for JSON processing
	 * @throws IllegalArgumentException if either parameter is null
	 */
	public WebFluxSseClientTransport(WebClient.Builder webClientBuilder, ObjectMapper objectMapper) {
		this(webClientBuilder, objectMapper, DEFAULT_SSE_ENDPOINT);
	}

	/**
	 * Constructs a new SseClientTransport with the specified WebClient builder and
	 * ObjectMapper. Initializes both inbound and outbound message processing pipelines.
	 * @param webClientBuilder the WebClient.Builder to use for creating the WebClient
	 * instance
	 * @param objectMapper the ObjectMapper to use for JSON processing
	 * @param sseEndpoint the SSE endpoint URI to use for establishing the connection
	 * @throws IllegalArgumentException if either parameter is null
	 */
	public WebFluxSseClientTransport(WebClient.Builder webClientBuilder, ObjectMapper objectMapper,
			String sseEndpoint) {
		Assert.notNull(objectMapper, "ObjectMapper must not be null");
		Assert.notNull(webClientBuilder, "WebClient.Builder must not be null");
		Assert.hasText(sseEndpoint, "SSE endpoint must not be null or empty");

		this.objectMapper = objectMapper;
		this.webClient = webClientBuilder.build();
		this.sseEndpoint = sseEndpoint;
	}

	/**
	 * Establishes a connection to the MCP server using Server-Sent Events (SSE). This
	 * method initiates the SSE connection and sets up the message processing pipeline.
	 *
	 * <p>
	 * The connection process follows these steps:
	 * <ol>
	 * <li>Establishes an SSE connection to the server's /sse endpoint</li>
	 * <li>Waits for the server to send an 'endpoint' event with the message posting
	 * URI</li>
	 * <li>Sets up message handling for incoming JSON-RPC messages</li>
	 * </ol>
	 *
	 * <p>
	 * The connection is considered established only after receiving the endpoint event
	 * from the server.
	 * @param handler a function that processes incoming JSON-RPC messages and returns
	 * responses
	 * @return a Mono that completes when the connection is fully established
	 * @throws McpError if there's an error processing SSE events or if an unrecognized
	 * event type is received
	 */
	@Override
	public Mono<Void> connect(Function<Mono<JSONRPCMessage>, Mono<JSONRPCMessage>> handler) {
		// TODO: Avoid eager connection opening and enable resilience
		// -> upon disconnects, re-establish connection
		// -> allow optimizing for eager connection start using a constructor flag
		Flux<ServerSentEvent<String>> events = eventStream();
		this.inboundSubscription = events.concatMap(event -> Mono.just(event).<JSONRPCMessage>handle((e, s) -> {
			if (ENDPOINT_EVENT_TYPE.equals(event.event())) {
				String messageEndpointUri = event.data();
				if (messageEndpointSink.tryEmitValue(messageEndpointUri).isSuccess()) {
					s.complete();
				}
				else {
					// TODO: clarify with the spec if multiple events can be
					// received
					s.error(new McpError("Failed to handle SSE endpoint event"));
				}
			}
			else if (MESSAGE_EVENT_TYPE.equals(event.event())) {
				try {
					JSONRPCMessage message = McpSchema.deserializeJsonRpcMessage(this.objectMapper, event.data());
					s.next(message);
				}
				catch (IOException ioException) {
					s.error(ioException);
				}
			}
			else {
<<<<<<< HEAD
				logger.warn("Received unrecognized SSE event type: {}", event.event());
=======
				logger.debug("Received unrecognized SSE event type: {}", event);
				s.complete();
>>>>>>> c3a0b185
			}
		}).transform(handler)).subscribe();

		// The connection is established once the server sends the endpoint event
		return messageEndpointSink.asMono().then();
	}

	/**
	 * Sends a JSON-RPC message to the server using the endpoint provided during
	 * connection.
	 *
	 * <p>
	 * Messages are sent via HTTP POST requests to the server-provided endpoint URI. The
	 * message is serialized to JSON before transmission. If the transport is in the
	 * process of closing, the message send operation is skipped gracefully.
	 * @param message the JSON-RPC message to send
	 * @return a Mono that completes when the message has been sent successfully
	 * @throws RuntimeException if message serialization fails
	 */
	@Override
	public Mono<Void> sendMessage(JSONRPCMessage message) {
		// The messageEndpoint is the endpoint URI to send the messages
		// It is provided by the server as part of the endpoint event
		return messageEndpointSink.asMono().flatMap(messageEndpointUri -> {
			if (isClosing) {
				return Mono.empty();
			}
			try {
				String jsonText = this.objectMapper.writeValueAsString(message);
				return webClient.post()
					.uri(messageEndpointUri)
					.contentType(MediaType.APPLICATION_JSON)
					.bodyValue(jsonText)
					.retrieve()
					.toBodilessEntity()
					.doOnSuccess(response -> {
						logger.debug("Message sent successfully");
					})
					.doOnError(error -> {
						if (!isClosing) {
							logger.error("Error sending message: {}", error.getMessage());
						}
					});
			}
			catch (IOException e) {
				if (!isClosing) {
					return Mono.error(new RuntimeException("Failed to serialize message", e));
				}
				return Mono.empty();
			}
		}).then(); // TODO: Consider non-200-ok response
	}

	/**
	 * Initializes and starts the inbound SSE event processing. Establishes the SSE
	 * connection and sets up event handling for both message and endpoint events.
	 * Includes automatic retry logic for handling transient connection failures.
	 */
	// visible for tests
	protected Flux<ServerSentEvent<String>> eventStream() {// @formatter:off
		return this.webClient
			.get()
			.uri(this.sseEndpoint)
			.accept(MediaType.TEXT_EVENT_STREAM)
			.retrieve()
			.bodyToFlux(SSE_TYPE)
			.retryWhen(Retry.from(retrySignal -> retrySignal.handle(inboundRetryHandler)));
	} // @formatter:on

	/**
	 * Retry handler for the inbound SSE stream. Implements the retry logic for handling
	 * connection failures and other errors.
	 */
	private BiConsumer<RetrySignal, SynchronousSink<Object>> inboundRetryHandler = (retrySpec, sink) -> {
		if (isClosing) {
			logger.debug("SSE connection closed during shutdown");
			sink.error(retrySpec.failure());
			return;
		}
		if (retrySpec.failure() instanceof IOException) {
			logger.debug("Retrying SSE connection after IO error");
			sink.next(retrySpec);
			return;
		}
		logger.error("Fatal SSE error, not retrying: {}", retrySpec.failure().getMessage());
		sink.error(retrySpec.failure());
	};

	/**
	 * Implements graceful shutdown of the transport. Cleans up all resources including
	 * subscriptions and schedulers. Ensures orderly shutdown of both inbound and outbound
	 * message processing.
	 * @return a Mono that completes when shutdown is finished
	 */
	@Override
	public Mono<Void> closeGracefully() { // @formatter:off
		return Mono.fromRunnable(() -> {
			isClosing = true;

			// Dispose of subscriptions

			if (inboundSubscription != null) {
				inboundSubscription.dispose();
			}

		})
		.then()
		.subscribeOn(Schedulers.boundedElastic());
	} // @formatter:on

	/**
	 * Unmarshalls data from a generic Object into the specified type using the configured
	 * ObjectMapper.
	 *
	 * <p>
	 * This method is particularly useful when working with JSON-RPC parameters or result
	 * objects that need to be converted to specific Java types. It leverages Jackson's
	 * type conversion capabilities to handle complex object structures.
	 * @param <T> the target type to convert the data into
	 * @param data the source object to convert
	 * @param typeRef the TypeReference describing the target type
	 * @return the unmarshalled object of type T
	 * @throws IllegalArgumentException if the conversion cannot be performed
	 */
	@Override
	public <T> T unmarshalFrom(Object data, TypeReference<T> typeRef) {
		return this.objectMapper.convertValue(data, typeRef);
	}

	/**
	 * Creates a new builder for {@link WebFluxSseClientTransport}.
	 * @param webClientBuilder the WebClient.Builder to use for creating the WebClient
	 * instance
	 * @return a new builder instance
	 */
	public static Builder builder(WebClient.Builder webClientBuilder) {
		return new Builder(webClientBuilder);
	}

	/**
	 * Builder for {@link WebFluxSseClientTransport}.
	 */
	public static class Builder {

		private final WebClient.Builder webClientBuilder;

		private String sseEndpoint = DEFAULT_SSE_ENDPOINT;

		private ObjectMapper objectMapper = new ObjectMapper();

		/**
		 * Creates a new builder with the specified WebClient.Builder.
		 * @param webClientBuilder the WebClient.Builder to use
		 */
		public Builder(WebClient.Builder webClientBuilder) {
			Assert.notNull(webClientBuilder, "WebClient.Builder must not be null");
			this.webClientBuilder = webClientBuilder;
		}

		/**
		 * Sets the SSE endpoint path.
		 * @param sseEndpoint the SSE endpoint path
		 * @return this builder
		 */
		public Builder sseEndpoint(String sseEndpoint) {
			Assert.hasText(sseEndpoint, "sseEndpoint must not be empty");
			this.sseEndpoint = sseEndpoint;
			return this;
		}

		/**
		 * Sets the object mapper for JSON serialization/deserialization.
		 * @param objectMapper the object mapper
		 * @return this builder
		 */
		public Builder objectMapper(ObjectMapper objectMapper) {
			Assert.notNull(objectMapper, "objectMapper must not be null");
			this.objectMapper = objectMapper;
			return this;
		}

		/**
		 * Builds a new {@link WebFluxSseClientTransport} instance.
		 * @return a new transport instance
		 */
		public WebFluxSseClientTransport build() {
			return new WebFluxSseClientTransport(webClientBuilder, objectMapper, sseEndpoint);
		}

	}

}<|MERGE_RESOLUTION|>--- conflicted
+++ resolved
@@ -216,12 +216,8 @@
 				}
 			}
 			else {
-<<<<<<< HEAD
-				logger.warn("Received unrecognized SSE event type: {}", event.event());
-=======
 				logger.debug("Received unrecognized SSE event type: {}", event);
 				s.complete();
->>>>>>> c3a0b185
 			}
 		}).transform(handler)).subscribe();
 
@@ -320,9 +316,9 @@
 	public Mono<Void> closeGracefully() { // @formatter:off
 		return Mono.fromRunnable(() -> {
 			isClosing = true;
-
+			
 			// Dispose of subscriptions
-
+			
 			if (inboundSubscription != null) {
 				inboundSubscription.dispose();
 			}
